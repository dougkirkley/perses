# Configuration

Perses is configured via command-line flags and a configuration file

## Flags available

```bash
  -config string
        Path to the yaml configuration file for the api. Configuration can be overridden when using the environment variable
  -log.level string
        log level. Possible value: panic, fatal, error, warning, info, debug, trace (default "info")
  -log.method-trace
        include the calling method as a field in the log. Can be useful to see immediately where the log comes from
  -web.hide-port
        If true, it won t be print on stdout the port listened to receive the HTTP request
  -web.listen-address string
        The address to listen on for HTTP requests, web interface and telemetry. (default ":8080")
  -web.telemetry-path string
        Path under which to expose metrics. (default "/metrics")
```

Example:

```bash
perses --config=./config.yaml --log.method-trace
```

## Configuration File

This service can be configured using a yaml file or the environment variable.

Note: you can use both, environment variable will override the yaml configuration.

```yaml
database:
  file: # the configuration when you want to use the filesystem as a database. Note that you can configure it using the flags, which gives you the choice to not create a configuration file just for that.
    folder: "/path/to/the/database/storage" # It's the path where the file will be read/ stored
    extension: "yaml" # The extension of the files read / stored. "yaml" or "json" are the only extension accepted. Yaml is the default one
```

Note: to have the corresponding environment variable you just have to contact all previous key in the yaml and put it in
uppercase. Every environment variable for this config are prefixed by `PERSES`

For example, the environment variable corresponding to the file extension of the file DB would be:

```bash
PERSES_DATABASE_FILE_EXTENSION=yaml
```

### Definition

The file is written in YAML format, defined by the scheme described below. Brackets indicate that a parameter is optional.

Generic placeholders are defined as follows:

* `<boolean>`: a boolean that can take the values `true` or `false`
* `<duration>`: a duration matching the regular expression `((([0-9]+)y)?(([0-9]+)w)?(([0-9]+)d)?(([0-9]+)h)?(([0-9]+)m)?(([0-9]+)s)?(([0-9]+)ms)?|0)`, e.g. `1d`, `1h30m`, `5m`, `10s`
* `<filename>`: a valid path in the current working directory
* `<path>`: a valid URL path
* `<int>`: an integer value
* `<secret>`: a regular string that is a secret, such as a password
* `<string>`: a regular string
* `<kind>`: a string that can take the values `Dashboard`, `Datasource`, `Folder`, `GlobalDatasource`, `GlobalRole`, `GlobalRoleBinding`, `GlobalVariable`, `GlobalSecret`, `Project`, `Role`, `RoleBinding`, `User` or `Variable` (not case-sensitive)

```yaml
  # It contains any configuration that changes the API behavior like the endpoints exposed or if the permissions are activated.
  [ security: <security_config> ]

  # Database configuration 
  [ database: <database_config> ]

  # The configuration to access the CUE schemas
  [ schemas: <schemas_config> ]

  # A list of dashboards you would like to display in the UI home page
  important_dashboards:
    - [ <dashboard_selector_config> ]

  # The markdown content to be displayed on the UI home page
  [ information: <string> ]

  # If provided, Perses server will look to the different folders configured and populate the database based on what it is found
  # The data coming from the provisioning folder will totally override what exists in the database.
  [ provisioning: <provisioning_spec> ]
<<<<<<< HEAD

  # The interval at which to trigger the cleanup of ephemeral dashboards, based on their TTLs.
  [ ephemeral_dashboards_cleanup_interval: <duration> | default = '1d' ]
=======
  
  # When it is true, Perses won't serve the frontend anymore.
  [ deactivate_front: <bool> | default = false ]
>>>>>>> 4d07ba2c
```

### `<security_config>`

```yaml
  # A flag that will disable any HTTP POST, PUT and DELETE endpoint in the API.
  # It will also change the UI to reflect this config, by removing any action button and will prevent the access to a form.
  [ readonly: <boolean> | default = false ]
    
  # It contains the config regarding the time to live of the refresh/access token.
  [ authentication: <authentication_config> ]

  # It contains any configuration that changes authorization behavior like default permissions
  [ authorization: <authorization_config> ]

  # When it is true, the authentication and authorization config are considered.
  # And you will need a valid JWT token to contact most of the endpoints exposed by the API
  [ enable_auth: <boolean> | default = false ]

  # The secret key used to encrypt and decrypt sensitive data stored in the database such as the password of the basic auth for a datasource.
  # Note that if it is not provided, it will use a default value.
  # On a production instance, you should set this key.
  # Also note the key must be at least 32 bytes long.
  [ encryption_key: <secret> ]

  # The path to the file containing the secret key.
  [ encryption_key_file: <filename> ]
```

#### `<authentication_config>`

```yaml
  # It is the time to live of the access token. By default, it is 15 minutes.
  [ access_token_ttl: <duration> | default = 15min ]

  # It is the time to live of the refresh token. The refresh token is used to get a new access token when it is expired.
  # By default, it is 24 hours.
  [ refresh_token_ttl: <duration> | default = 24h ]

  # With this attribute, you can deactivate the Sign-up page which induces the deactivation of the endpoint that gives the possibility to create a user.
  [ disable_sign_up: <boolean> | default = false ]

  # Authentication providers
  [ providers: <authentication_providers> ]
```

##### `<authentication_providers>`

```yaml
  # Enable the native authentication providers
  [ enable_native: <boolean> | default = false ]
  
  # List of the OIDC authentication providers
  oidc:
    - [ <oidc_provider> ]
  # List of the OIDC authentication providers
  oauth:
    - [ <oauth_provider> ]
```

##### `<oidc_provider>`

```yaml
  # The id of the provider that will be used in the URLs (must be unique for all providers)
  [ slug_id: <string> ]

  # A verbose name for the provider. Will be used to visually identify it in the frontend.
  [ name: <string> ]

  # The Client ID of the Perses application into the provider
  [ client_id: <secret> ]

  # The Client Secret of the Perses application into the provider
  [ client_secret: <secret> ]

  # The callback URL for authorization code (Have to be <your URL> + /api/auth/providers/oidc/{slug}/callback)
  # If not set it will get it from the request.
  [ redirect_uri: <string> ]

  # scopes the needed scopes to authenticate a user in the provider
  scopes:
    - [ <string> ]

  # The provider issuer URL
  [ issuer: <string> ]

  # A custom discovery URL if different from {issuer}/.well-known/openid-configuration
  [ discovery_url: <string> ]

  # Disable PKCE verification
  [ disable_pkce: <boolean> | default = false ]
  
  # The additional url params that will be appended to /authorize provider's endpoint
  [ url_params:
    [ <string>: [<string>, ...] ] ]]
```

##### `<oauth_provider>`

```yaml
  # The id of the provider that will be used in the URLs (must be unique for all providers)
  [ slug_id: <string> ]

  # A verbose name for the provider. Will be used to visually identify it in the frontend.
  [ name: <string> ]

  # The Client ID of the Perses application into the provider
  [ client_id: <secret> ]

  # The Client Secret of the Perses application into the provider
  [ client_secret: <secret> ]

  # The callback URL for authorization code (Have to be <your URL> + /api/auth/providers/oidc/{slug}/callback)
  [ redirect_uri: <string> ]

  # scopes the needed scopes to authenticate a user in the provider
  scopes:
    - [ <string> ]

  # The provider Authorization URL
  [ auth_url: <string> ]

  # The provider Token URL
  [ token_url: <string> ]

  # The provider User Infos URL
  [ user_infos_url: <string> ]

  # Name of the property to get "login" from user infos API (if not in the default list ["login", "username"] )
  # The login is mandatory to store in the database the name of the user.
  [ custom_login_property: <string>]
```

#### `<authorization_config>`

```yaml
  # Time interval that check if the RBAC cache need to be refreshed with db content. Only for SQL database setup.
  [ check_latest_update_interval: <duration> | default = 30s ]

  # Default permissions for guest users (logged-in users)
  guest_permissions:
    - [ <permissions> ]
```

##### `<permissions>`

```yaml
  # Actions authorized by the permission
  actions:
    - <enum= "read" | "create" | "update" | "delete" | "*">
  # Resource kinds that are concerned by the permission
  scopes:
    - <enum= kind | "*">
```

### `<database_config>`

```yaml
  # Config in case you want to use a file DB.
  # Prefer the SQL config in case you are running multiple Perses instances.
  [ file: <database_file_config> ]
  
  # The SQL config
  [ sql: <database_sql_config> ]
```

#### `<database_file_config>`

```yaml
  # The path to the folder containing the database
  folder: <path>

  # The file extension and so the file format used when storing and reading data from/to the database
  [ extension: <string> | default = yaml ]

  # Whether the database is case-sensitive.
  # Be aware that to reflect this config, metadata.project and metadata.name from the resources managed can be modified before the insertion in the database.
  [ case_sensitive: <string> | default = false ]
```

#### `<database_sql_config>`

```yaml
  # TLS configuration.
  [ tls_config: <tls_config> ]

  # Username used for the connection
  [ user: <secret> ]

  # The password associated to the user. Mandatory if the user is set
  [ password: <secret> ]

  # The path to a file containing a password
  [ password_file: <filename> ]

  # Network type. For example "tcp"
  [ net: <string> ]

  # The network address. If set then `net` is mandatory. Example: "localhost:3306"
  [ addr: <secret> ]

  # Database name
  [ db_name: <string> ]
  [ collation: <string> ]

  # Max packet size allowed
  [ max_allowed_packet: <int> ]

  # Server public key name
  [ server_pub_key: <string> ]

  # Dial timeout
  [ timeout: <duration> ]

  # I/O read timeout
  [ read_timeout: <duration> ]

  # I/O write timeout
  [ write_timeout: <duration> ]

  # Allow all files to be used with LOAD DATA LOCAL INFILE
  [ allow_all_files: <boolean> | default = false ]

  # Allows the cleartext client side plugin
  [ allow_cleartext_passwords: <boolean> | default = false ]

  # Allows fallback to unencrypted connection if server does not support TLS
  [ allow_fallback_to_plaintext: <boolean> | default = false ]

  # Allows the native password authentication method
  [ allow_native_passwords: <boolean> | default = false ]

  # Allows the old insecure password method
  [ allow_old_passwords: <boolean> | default = false ]

  # Check connections for liveness before using them
  [ check_conn_liveness: <boolean> | default = false ]

  # Return number of matching rows instead of rows changed
  [ client_found_rows: <boolean> | default = false ]

  # Prepend table alias to column names
  [ columns_with_alias: <boolean> | default = false ]

  # Interpolate placeholders into query string
  [ interpolate_params: <boolean> | default = false ]

  # Allow multiple statements in one query
  [ multi_statements: <boolean> | default = false ]

  # Parse time values to time.Time
  [ parse_time: <boolean> | default = false ]

  # Reject read-only connections
  [ reject_read_only: <boolean> | default = false ]

  # Whether the database is case-sensitive.
  # Be aware that to reflect this config, metadata.project and metadata.name from the resources managed can be modified before the insertion in the database.
  [ case_sensitive: <string> | default = false ]
```

### `<schemas_config>`

```yaml
    # Path to the Cue schemas of the panels
  [ panels_path: <path> | default = "schemas/panels" ]

  # Path to the Cue schemas of the queries
  [ queries_path: <path> | default = "schemas/queries" ]

  # Path to the Cue schemas of the datasources
  [ datasources_path: <path> | default = "schemas/datasources" ]

  # Path to the Cue schemas of the variables
  [ variables_path: <path> | default = "schemas/variables" ]

  # The refresh interval of the cue schemas regardless their paths
  [ interval: <duration> | default = 1h ]
```

### `<tls_config>`

A `tls_config` allows configuring TLS connections.

```yaml
# CA certificate to validate API server certificate with. At most one of ca and ca_file is allowed.
[ ca: <string> ]
[ ca_file: <filename> ]

# Certificate and key for client cert authentication to the server.
# At most one of cert and cert_file is allowed.
# At most one of key and key_file is allowed.
[ cert: <string> ]
[ cert_file: <filename> ]
[ key: <secret> ]
[ key_file: <filename> ]

# ServerName extension to indicate the name of the server.
# https://tools.ietf.org/html/rfc4366#section-3.1
[ server_name: <string> ]

# Disable validation of the server certificate.
[ insecure_skip_verify: <boolean> ]

# Minimum acceptable TLS version. Accepted values: TLS10 (TLS 1.0), TLS11 (TLS
# 1.1), TLS12 (TLS 1.2), TLS13 (TLS 1.3).
# If unset, Prometheus will use Go default minimum version, which is TLS 1.2.
# See MinVersion in https://pkg.go.dev/crypto/tls#Config.
[ min_version: <string> ]
# Maximum acceptable TLS version. Accepted values: TLS10 (TLS 1.0), TLS11 (TLS
# 1.1), TLS12 (TLS 1.2), TLS13 (TLS 1.3).
# If unset, Prometheus will use Go default maximum version, which is TLS 1.3.
# See MaxVersion in https://pkg.go.dev/crypto/tls#Config.
[ max_version: <string> ]
```

### `<dashboard_selector_config>`

```yaml
  # The project name (dashboard.metadata.project)
  project: <string>

  # The dashboard name (dashboard.metadata.name)
  dashboard: <string>
```

### `<provisioning_spec>`

```yaml
  [ interval: <duration> | default = 1h ]

  # List of folder that Perses will read periodically. 
  # Every known data found in the different folders will be injected in the database regardless what exist.
  folders:
    - <string>
```<|MERGE_RESOLUTION|>--- conflicted
+++ resolved
@@ -82,15 +82,12 @@
   # If provided, Perses server will look to the different folders configured and populate the database based on what it is found
   # The data coming from the provisioning folder will totally override what exists in the database.
   [ provisioning: <provisioning_spec> ]
-<<<<<<< HEAD
+
+  # When it is true, Perses won't serve the frontend anymore.
+  [ deactivate_front: <bool> | default = false ]
 
   # The interval at which to trigger the cleanup of ephemeral dashboards, based on their TTLs.
   [ ephemeral_dashboards_cleanup_interval: <duration> | default = '1d' ]
-=======
-  
-  # When it is true, Perses won't serve the frontend anymore.
-  [ deactivate_front: <bool> | default = false ]
->>>>>>> 4d07ba2c
 ```
 
 ### `<security_config>`
