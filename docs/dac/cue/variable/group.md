# Variable Group builder

The Variable Group builder takes care of generating a pattern that we often see in dashboards: when you have e.g 3 variables A, B and C, it's quite common to "bind" them together so that B depends on A, and C depends on B + A.

## Usage

```cue
package myDaC

import (
	varGroupBuilder "github.com/perses/perses/cue/dac-utils/variable/group"
)

varGroupBuilder & {} // input parameters expected
```

## Parameters

<<<<<<< HEAD
| Parameter         | Type               | Mandatory/Optional | Default | Description                                                                                                                                                             |
|-------------------|--------------------|--------------------|---------|-------------------------------------------------------------------------------------------------------------------------------------------------------------------------|
| `#input`          | [...<var builder>] | Mandatory          |         | The list of variables to be grouped.                                                                                                                                    |
| `#datasourceName` | string             | Optional           |         | Datasource to be used for all the variables of this group. Avoids the necessity to provide the datasource name for each variable when you want to use the same for all. |
=======
| Parameter         | Type   | Mandatory/Optional | Default | Description                                                                                                                                                             |
|-------------------|--------|--------------------|---------|-------------------------------------------------------------------------------------------------------------------------------------------------------------------------|
| `#input`          | [...]  | Mandatory          |         | The list of variables to be grouped.                                                                                                                                    |
| `#datasourceName` | string | Optional           |         | Datasource to be used for all the variables of this group. Avoids the necessity to provide the datasource name for each variable when you want to use the same for all. |
>>>>>>> c19e71d2

Technically the array could contain any kind of object, still it is meant to receive variables builder entries that are going to do something with the dependencies appended by the Variable Group builder.
You can also pass to it variables for which the notion of dependencies don't/can't apply (like text variables or static lists) but that will still be used as dependencies for the following variables.

## Outputs

| Field         | Type                                                             | Description                                                                |
|---------------|------------------------------------------------------------------|----------------------------------------------------------------------------|
| `variables`   | [...[Variable](../../../api/variable.md#variable-specification)] | The final list of variables objects, to be passed to the dashboard.        |
| `queryParams` | string                                                           | A query string including all variables from the group, to be used in urls. |

## Example

```cue
package myDaC

import (
	varGroupBuilder "github.com/perses/perses/cue/dac-utils/variable/group"
	textVarBuilder "github.com/perses/perses/cue/dac-utils/variable/text"
	promQLVarBuilder "github.com/perses/perses/cue/dac-utils/prometheus/variable/promql"
	labelValuesVarBuilder "github.com/perses/perses/cue/dac-utils/prometheus/variable/labelvalues"
)

{varGroupBuilder & {
	#input: [
		textVarBuilder & {
			#name:     "prometheus"
			#value:    "platform"
			#constant: true
		},
		labelValuesVarBuilder & {
			#name: "stack"
			#display: name: "PaaS"
			#metric:         "thanos_build_info"
			#label:          "stack"
			#datasourceName: "promDemo"
		},
		promQLVarBuilder & {
			#name:           "namespace"
			#metric:         "kube_namespace_labels"
			#allowMultiple:  true
			#datasourceName: "promDemo"
		}
	]
}}.variables
```<|MERGE_RESOLUTION|>--- conflicted
+++ resolved
@@ -16,17 +16,10 @@
 
 ## Parameters
 
-<<<<<<< HEAD
-| Parameter         | Type               | Mandatory/Optional | Default | Description                                                                                                                                                             |
-|-------------------|--------------------|--------------------|---------|-------------------------------------------------------------------------------------------------------------------------------------------------------------------------|
-| `#input`          | [...<var builder>] | Mandatory          |         | The list of variables to be grouped.                                                                                                                                    |
-| `#datasourceName` | string             | Optional           |         | Datasource to be used for all the variables of this group. Avoids the necessity to provide the datasource name for each variable when you want to use the same for all. |
-=======
 | Parameter         | Type   | Mandatory/Optional | Default | Description                                                                                                                                                             |
 |-------------------|--------|--------------------|---------|-------------------------------------------------------------------------------------------------------------------------------------------------------------------------|
 | `#input`          | [...]  | Mandatory          |         | The list of variables to be grouped.                                                                                                                                    |
 | `#datasourceName` | string | Optional           |         | Datasource to be used for all the variables of this group. Avoids the necessity to provide the datasource name for each variable when you want to use the same for all. |
->>>>>>> c19e71d2
 
 Technically the array could contain any kind of object, still it is meant to receive variables builder entries that are going to do something with the dependencies appended by the Variable Group builder.
 You can also pass to it variables for which the notion of dependencies don't/can't apply (like text variables or static lists) but that will still be used as dependencies for the following variables.
